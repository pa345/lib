/*
 * msynth.h
 */

#ifndef INCLUDED_msynth_h
#define INCLUDED_msynth_h

#define MSYNTH_IGRF_FILE       "@abs_top_builddir@/msynth/cof/igrf12coeffs.txt"
#define MSYNTH_WMM_FILE        "@abs_top_builddir@/msynth/cof/wmm/WMM2015.COF"
#define MSYNTH_MF7_FILE        "@abs_top_builddir@/msynth/cof/MF7.cof"
#define MSYNTH_NGDC720_FILE    "@abs_top_builddir@/msynth/cof/NGDC-720_V3p1.cof"
<<<<<<< HEAD
#define MSYNTH_EMM_FILE        "@abs_top_builddir@/msynth/cof/EMM2015_crust.cof"
#define MSYNTH_CHAOS_FILE      "@abs_top_builddir@/msynth/cof/CHAOS-6_core.shc"
#define MSYNTH_BOUMME_FILE     "@abs_top_builddir@/msynth/cof/boumme/boumme-0.4.txt"
=======
#define MSYNTH_EMM_FILE        "@abs_top_builddir@/msynth/cof/EMM2017_crust.cof"
#define MSYNTH_CHAOS_FILE      "@abs_top_builddir@/msynth/cof/CHAOS-6-x2_core.shc"
#define MSYNTH_BOUMME_FILE     "@abs_top_builddir@/msynth/cof/boumme/boumme-0.5.txt"
#define MSYNTH_BGGM_FILE       "@abs_top_builddir@/msynth/cof/bggm/bggm2017.txt"
>>>>>>> 3154c582

/* maximum number of snapshot models */
#define MSYNTH_MAX_SNAPSHOT    500

typedef struct
{
  size_t nmax;       /* maximum spherical harmonic degree */
  double R;          /* geomagnetic reference radius (km) */

  size_t nnm;        /* number of (n,m) pairs */
  size_t p;          /* total number of model coefficients */

  /*
   * n_snapshot should equal n_epochs under most conditions; they
   * will differ when reading in a series of model files
   */
  size_t n_snapshot; /* number of snapshot models allocated */
  size_t n_epochs;   /* number of snapshot models currently stored */
  double *c;         /* model coefficients */
  double *epochs;    /* model epochs (years) */

  size_t sv_offset;  /* offset into 'c' of SV coefficients */
  size_t sa_offset;  /* offset into 'c' of SA coefficients */

  double *cosmphi;   /* array of cos(m phi) */
  double *sinmphi;   /* array of sin(m phi) */

  double *Plm;       /* associated legendres */
  double *dPlm;      /* associated legendre derivatives */

  double *dX;        /* internal basis functions for X */
  double *dY;        /* internal basis functions for Y */
  double *dZ;        /* internal basis functions for Z */

  size_t nmax_ext;   /* external maximum spherical harmonic degree */
  size_t nnm_ext;    /* number of external (n,m) pairs */
  double *dX_ext;    /* external basis functions for X */
  double *dY_ext;    /* external basis functions for Y */
  double *dZ_ext;    /* external basis functions for Z */

  size_t eval_nmin;  /* nmin for evaluation */
  size_t eval_nmax;  /* nmax for evaluation */

  double data_start; /* start of data interval (years) */
  double data_end;   /* end of data interval (years) */
} msynth_workspace;

/*
 * Prototypes
 */

msynth_workspace *msynth_alloc(const size_t nmax, const size_t nsnapshot, const double *epochs);
msynth_workspace *msynth_alloc2(const size_t nmax_int, const size_t nmax_ext,
                                const size_t nsnapshot, const double *epochs);
void msynth_free(msynth_workspace *w);
int msynth_set(const size_t nmin, const size_t nmax, msynth_workspace *w);
int msynth_set_data_interval(const double data_start, const double data_end,
                             msynth_workspace *w);
int msynth_eval(const double t, const double r, const double theta,
                const double phi, double B[4], msynth_workspace *w);
int msynth_eval2(const double t, const double r, const double theta,
                 const double phi, double B_mf[3], double B_sv[3], double B_sa[3],
                 msynth_workspace *w);
int msynth_eval_sum(const double t, const double epoch, const double *g,
                    const double *dg, const double *ddg, double B[4],
                    msynth_workspace *w);
int msynth_eval_dBdt(const double t, const double r, const double theta,
                     const double phi, double dBdt[4],
                     msynth_workspace *w);
msynth_workspace *msynth_read(const char *filename);
msynth_workspace *msynth_read2(const char *filename, msynth_workspace *w);
int msynth_write(const char *filename, const double epoch,
                 const msynth_workspace *w);
msynth_workspace *msynth_copy(const msynth_workspace *w);
msynth_workspace *msynth_diff(const double epoch, const msynth_workspace *msynth1,
                              const msynth_workspace *msynth2);
int msynth_extrapolate_g(const double t, msynth_workspace *w);
int msynth_print_spectrum(const char *filename, const double t,
                          const msynth_workspace *w);
int msynth_print_spectrum_m(const char *filename, const msynth_workspace *w);
double msynth_spectrum(const double t, const size_t n, const msynth_workspace *w);
double msynth_spectrum_sv(const double t, const size_t n, const msynth_workspace *w);
double msynth_spectrum_sa(const double t, const size_t n, const msynth_workspace *w);
int msynth_print_smatrix(const char *filename, const msynth_workspace *w1, const msynth_workspace *w2);
int msynth_print_correlation(const char *filename, const msynth_workspace *w1,
                             const msynth_workspace *w2);
size_t msynth_nmidx(const size_t n, const int m, const msynth_workspace *w);
double msynth_get_epoch(const double t, const msynth_workspace *w);
double msynth_get_mf(const double t, const size_t idx, const msynth_workspace *w);
double msynth_get_sv(const double t, const size_t idx, const msynth_workspace *w);
double msynth_get_sa(const double t, const size_t idx, const msynth_workspace *w);
double msynth_get_gnm(const double t, const size_t n, int m,
                      const msynth_workspace *w);
double msynth_get_dgnm(const double t, const size_t n, int m,
                       const msynth_workspace *w);
double msynth_get_ddgnm(const double t, const size_t n, int m,
                        const msynth_workspace *w);
size_t msynth_epoch_idx(const double t, const msynth_workspace *w);
int msynth_calc_sv(msynth_workspace *w);

/* msynth_green.c */
int msynth_green(const double r, const double theta, const double phi,
                 msynth_workspace *w);
int msynth_green_ext(const double r, const double theta, const double phi,
                     msynth_workspace *w);
int msynth_green_init_ALF(const double theta, msynth_workspace * w);
int msynth_green_init_phi(const double phi, msynth_workspace * w);
int msynth_green_calc_int(const double r, const double theta, msynth_workspace * w);

/* msynth_arnaud.c */
msynth_workspace *msynth_arnaud_read(const char *filename);

/* msynth_bggm.c */
msynth_workspace *msynth_bggm_read(const char *filename);

/* msynth_swarm.c */
msynth_workspace *msynth_swarm_read(const char *filename);

/* msynth_crust.c */
msynth_workspace *msynth_mf7_read(const char *filename);
msynth_workspace *msynth_ngdc720_read(const char *filename);
msynth_workspace *msynth_emm_read(const char *filename);
int msynth_crust_write(const char *filename, const msynth_workspace *w);

/* msynth_emm.c */
int msynth_emm_write(const char *filename, const double year,
                     const msynth_workspace *w);
int msynth_emm_write_sv(const char *filename, const double year,
                        const msynth_workspace *w);

/* msynth_igrf.c */
msynth_workspace *msynth_igrf_read(const char *filename);
msynth_workspace *msynth_igrf_read_mf(const char *filename);
int msynth_igrf_read_sv(const char *filename, msynth_workspace *w);
int msynth_igrf_write(const char *filename, const char *desc, const msynth_workspace *w);
int msynth_igrf_sv_write(const char *filename, const char *desc, const msynth_workspace *w);

/* msynth_ipgp.c */
msynth_workspace *msynth_ipgp_read(const char *filename);

/* msynth_pomme.c */
msynth_workspace *msynth_pomme_read(const char *filename);

/* msynth_wmm.c */
msynth_workspace *msynth_wmm_read(const char *filename);
int msynth_wmm_write(const char *filename, const msynth_workspace *w);
int msynth_wmm_replace_sv(const msynth_workspace *w_sv, msynth_workspace *w);

/* msynth_tgcm.c */
msynth_workspace *msynth_tgcm_read(const char *filename);

#endif /* INCLUDED_msynth_h */<|MERGE_RESOLUTION|>--- conflicted
+++ resolved
@@ -9,16 +9,10 @@
 #define MSYNTH_WMM_FILE        "@abs_top_builddir@/msynth/cof/wmm/WMM2015.COF"
 #define MSYNTH_MF7_FILE        "@abs_top_builddir@/msynth/cof/MF7.cof"
 #define MSYNTH_NGDC720_FILE    "@abs_top_builddir@/msynth/cof/NGDC-720_V3p1.cof"
-<<<<<<< HEAD
-#define MSYNTH_EMM_FILE        "@abs_top_builddir@/msynth/cof/EMM2015_crust.cof"
-#define MSYNTH_CHAOS_FILE      "@abs_top_builddir@/msynth/cof/CHAOS-6_core.shc"
-#define MSYNTH_BOUMME_FILE     "@abs_top_builddir@/msynth/cof/boumme/boumme-0.4.txt"
-=======
 #define MSYNTH_EMM_FILE        "@abs_top_builddir@/msynth/cof/EMM2017_crust.cof"
 #define MSYNTH_CHAOS_FILE      "@abs_top_builddir@/msynth/cof/CHAOS-6-x2_core.shc"
 #define MSYNTH_BOUMME_FILE     "@abs_top_builddir@/msynth/cof/boumme/boumme-0.5.txt"
 #define MSYNTH_BGGM_FILE       "@abs_top_builddir@/msynth/cof/bggm/bggm2017.txt"
->>>>>>> 3154c582
 
 /* maximum number of snapshot models */
 #define MSYNTH_MAX_SNAPSHOT    500
