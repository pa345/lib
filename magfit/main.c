--- conflicted
+++ resolved
@@ -284,11 +284,7 @@
 
   if (T == magfit_secs1d)
     {
-<<<<<<< HEAD
-      magfit_params.secs_flags = MAGFIT_SECS_FLG_FIT_DF;
-=======
       magfit_params.flags |= MAGFIT_FLG_SECS_FIT_DF | MAGFIT_FLG_SECS_FIT_CF;
->>>>>>> 3154c582
     }
   else if (T == magfit_secs2d)
     {
